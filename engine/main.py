import logging
import os
from dotenv import load_dotenv

from common.config_logging import to_stdout
from common.interface_order import OrderType
from engine.execution.executor import Executor
from engine.margin.margin_info_manager import MarginInfoManager
from engine.position.position_manager import PositionManager
from engine.remote.remote_market_data_client import RemoteMarketDataClient
from engine.remote.remote_order_service_client import RemoteOrderClient
from engine.risk.risk_manager import RiskManager
from engine.strategies.sma import SMAStrategy
from engine.strategies.strategy_manager import StrategyManager
from engine.tracking.in_memory_tracker import InMemoryTracker
from engine.tracking.telegram_alert import telegramAlert


def main():
    to_stdout()
    logging.info("Running Engine...")
    start = True
    market_data = {"price": [], "ask": [], "bid": []}

    margin_manager = MarginInfoManager()
    position_manager = PositionManager(margin_manager)

    # initalise remote client
    remote_market_client = RemoteMarketDataClient()
    remote_order_client = RemoteOrderClient(margin_manager,position_manager)

    # Setup telegram Alert
    dotenv_path = '../gateways/binance/vault/telegram_keys'
    load_dotenv(dotenv_path=dotenv_path)
    telegram_api_key = os.getenv('API_KEY')
    telegram_user_id = os.getenv('USER_ID')
    telegram_alert = telegramAlert(telegram_api_key, telegram_user_id)

    # setup risk manager
    risk_manager = RiskManager() #TODO: Calculate portfolio var

    # create executor
<<<<<<< HEAD
    order_type = OrderType.Market
    executor = Executor(order_type,remote_order_client)
=======
    order_type = OrderType.Limit
    executor = Executor(order_type,remote_order_client, risk_manager)
>>>>>>> bb74fed7

    # setup strategy manager
    strategy_manager = StrategyManager(executor)

    # add strategy
    short_sma = 10
    long_sma = 20
    amount = 0.001
    sma_strategy = SMAStrategy(short_sma, long_sma)
    strategy_manager.add_strategy(sma_strategy)

    # attach strategy manager listener to remote client
    remote_market_client.add_market_data_listener(strategy_manager.on_market_data_event)
    # attach position manager listener to remote client
    remote_market_client.add_mark_price_listener(position_manager.on_mark_price_event)

    tracker = InMemoryTracker(telegram_alert)

    while start:
        continue

if __name__ == "__main__":
    main()<|MERGE_RESOLUTION|>--- conflicted
+++ resolved
@@ -1,5 +1,6 @@
 import logging
 import os
+
 from dotenv import load_dotenv
 
 from common.config_logging import to_stdout
@@ -27,7 +28,7 @@
 
     # initalise remote client
     remote_market_client = RemoteMarketDataClient()
-    remote_order_client = RemoteOrderClient(margin_manager,position_manager)
+    remote_order_client = RemoteOrderClient(margin_manager, position_manager)
 
     # Setup telegram Alert
     dotenv_path = '../gateways/binance/vault/telegram_keys'
@@ -37,16 +38,12 @@
     telegram_alert = telegramAlert(telegram_api_key, telegram_user_id)
 
     # setup risk manager
-    risk_manager = RiskManager() #TODO: Calculate portfolio var
+    risk_manager = RiskManager()  # TODO: Calculate portfolio var
 
     # create executor
-<<<<<<< HEAD
+
     order_type = OrderType.Market
-    executor = Executor(order_type,remote_order_client)
-=======
-    order_type = OrderType.Limit
-    executor = Executor(order_type,remote_order_client, risk_manager)
->>>>>>> bb74fed7
+    executor = Executor(order_type, remote_order_client, risk_manager)
 
     # setup strategy manager
     strategy_manager = StrategyManager(executor)
@@ -68,5 +65,6 @@
     while start:
         continue
 
+
 if __name__ == "__main__":
     main()