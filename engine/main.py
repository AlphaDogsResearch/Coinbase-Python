--- conflicted
+++ resolved
@@ -4,11 +4,12 @@
 
 from dotenv import load_dotenv
 
+from common import config_risk
 from common.config_logging import to_stdout
+from common.config_symbols import TRADING_SYMBOLS
 from common.interface_order import OrderType, OrderSizeMode
 from common.metrics.sharpe_calculator import BinanceFuturesSharpeCalculator
 from engine.account.account import Account
-from engine.database.database_connection import DatabaseConnectionPool
 from engine.execution.executor import Executor
 from engine.management.order_management_system import FCFSOrderManager
 from engine.margin.margin_info_manager import MarginInfoManager
@@ -19,13 +20,6 @@
 from engine.remote.remote_market_data_client import RemoteMarketDataClient
 from engine.remote.remote_order_service_client import RemoteOrderClient
 from engine.risk.risk_manager import RiskManager
-from engine.strategies.sma import SMAStrategy
-from engine.strategies.sma_crossover_inflection_strategy import (
-    SMACrossoverInflectionStrategy,
-)
-from engine.strategies.strategy_action import StrategyAction
-from engine.strategies.strategy_manager import StrategyManager
-<<<<<<< HEAD
 from engine.strategies.nautilus_strategy_factory import (
     create_roc_mean_reversion_strategy,
     create_cci_momentum_strategy,
@@ -33,23 +27,14 @@
     create_ppo_momentum_strategy,
     create_adx_mean_reversion_strategy,
 )
-=======
+from engine.strategies.strategy_action import StrategyAction
+from engine.strategies.strategy_manager import StrategyManager
 from engine.strategies.strategy_order_mode import StrategyOrderMode
->>>>>>> a047d938
 from engine.tracking.in_memory_tracker import InMemoryTracker
 from engine.tracking.telegram_alert import telegramAlert
-from engine.market_data.candle import CandleAggregator
 from engine.trades.trades_manager import TradesManager
 from engine.trading_cost.trading_cost_manager import TradingCostManager
-
-
 from graph.ohlc_plot import RealTimePlotWithCandlestick
-from graph.plot import RealTimePlot
-
-
-from engine.core.order import Order
-from common.config_symbols import TRADING_SYMBOLS
-from common import config_risk
 
 
 def main():
@@ -62,7 +47,7 @@
 
     # Get configuration from environment variables
     environment = os.getenv("ENVIRONMENT", "development")
-    trade_unit = 1.0  # Fixed at 1.0 (minimum position size)
+    notional_amount = 1.0  # Fixed at 1.0 (minimum position size)
 
     # Use TEST_INTERVAL only in development, otherwise default to 3600 (1-hour)
     if environment == "development":
@@ -76,7 +61,7 @@
         interval_seconds,
         "1-second" if interval_seconds == 1 else "1-hour",
     )
-    logging.info("Trade unit: %s", trade_unit)
+    logging.info("Notional Amount: %s", notional_amount)
 
     start = True
 
@@ -215,7 +200,7 @@
     roc_strategy = create_roc_mean_reversion_strategy(
         symbol=selected_symbol,
         position_manager=position_manager,
-        trade_unit=trade_unit,
+        strategy_order_mode=StrategyOrderMode(OrderSizeMode.NOTIONAL,notional_value=notional_amount),
         interval_seconds=interval_seconds,
         strategy_actions=StrategyAction.OPEN_CLOSE_POSITION,
     )
@@ -228,7 +213,7 @@
     cci_strategy = create_cci_momentum_strategy(
         symbol=selected_symbol,
         position_manager=position_manager,
-        trade_unit=trade_unit,
+        strategy_order_mode=StrategyOrderMode(OrderSizeMode.NOTIONAL,notional_value=notional_amount),
         interval_seconds=interval_seconds,
         strategy_actions=StrategyAction.POSITION_REVERSAL,
     )
@@ -241,7 +226,7 @@
     apo_strategy = create_apo_mean_reversion_strategy(
         symbol=selected_symbol,
         position_manager=position_manager,
-        trade_unit=trade_unit,
+        strategy_order_mode=StrategyOrderMode(OrderSizeMode.NOTIONAL,notional_value=notional_amount),
         interval_seconds=interval_seconds,
         strategy_actions=StrategyAction.OPEN_CLOSE_POSITION,
     )
@@ -249,12 +234,13 @@
     apo_strategy.start()
     logging.info("✅ APO Mean Reversion strategy added")
 
+
     # 4. PPO Momentum Strategy (1-hour candles)
     logging.info("Initializing PPO Momentum Strategy...")
     ppo_strategy = create_ppo_momentum_strategy(
         symbol=selected_symbol,
         position_manager=position_manager,
-        trade_unit=trade_unit,
+        strategy_order_mode=StrategyOrderMode(OrderSizeMode.NOTIONAL,notional_value=notional_amount),
         interval_seconds=interval_seconds,
         strategy_actions=StrategyAction.POSITION_REVERSAL,
     )
@@ -267,7 +253,7 @@
     adx_strategy = create_adx_mean_reversion_strategy(
         symbol=selected_symbol,
         position_manager=position_manager,
-        trade_unit=trade_unit,
+        strategy_order_mode=StrategyOrderMode(OrderSizeMode.NOTIONAL, notional_value=notional_amount),
         interval_seconds=interval_seconds,
         strategy_actions=StrategyAction.OPEN_CLOSE_POSITION,
     )
@@ -284,38 +270,6 @@
         update_interval_ms=100,
         is_simulation=False,
     )
-<<<<<<< HEAD
-=======
-
-    # smaCrossoverInflectionStrategy = SMACrossoverInflectionStrategy(symbol="BTCUSDC",trade_unit=1,strategy_actions=StrategyAction.POSITION_REVERSAL,candle_aggregator=inflectionSMACrossoverCandleAggregatorBTCUSDC,short_window=5,long_window=10)  # need
-    # smaCrossoverInflectionStrategyETHUSDC = SMACrossoverInflectionStrategy(symbol="ETHUSDC",trade_unit=1,strategy_actions=StrategyAction.POSITION_REVERSAL,candle_aggregator=inflectionSMACrossoverCandleAggregatorETHUSDC,short_window=5,long_window=10)  # need
-
-    # TODO figure out lot size,e.g. ETHUSDC minimum size is 20 USDC , meaning min size  =  roundup(current value / 20)
-    # TODO https://www.binance.com/en/futures/trading-rules
-    # use trade size to determine min qty
-
-    BTCUSDC_notional = StrategyOrderMode(order_size_mode=OrderSizeMode.NOTIONAL, notional_value=100)
-    ETHUSDC_notional = StrategyOrderMode(order_size_mode=OrderSizeMode.NOTIONAL,notional_value=25)
-    ETHUSDC_quantity = StrategyOrderMode(order_size_mode=OrderSizeMode.QUANTITY,quantity=0.000655)
-    XRPUSDC_notional = StrategyOrderMode(order_size_mode=OrderSizeMode.NOTIONAL,notional_value=5)
-
-
-    sma = SMAStrategy(symbol="BTCUSDC",strategy_order_mode=BTCUSDC_notional,strategy_actions=StrategyAction.POSITION_REVERSAL,short_window=10, long_window=20)
-    smaETHUSDC_10_20 = SMAStrategy(symbol="ETHUSDC",strategy_order_mode=ETHUSDC_notional,strategy_actions=StrategyAction.OPEN_CLOSE_POSITION,short_window=10, long_window=20)
-    smaETHUSDC_10_30 = SMAStrategy(symbol="ETHUSDC",strategy_order_mode=ETHUSDC_quantity,strategy_actions=StrategyAction.OPEN_CLOSE_POSITION,short_window=10, long_window=30)
-    smaXPUSDC = SMAStrategy(symbol="XRPUSDC",strategy_order_mode=XRPUSDC_notional,strategy_actions=StrategyAction.POSITION_REVERSAL,short_window=10, long_window=20)
-
-    # strategy_manager.add_strategy(smaCrossoverInflectionStrategy)
-    # strategy_manager.add_strategy(smaCrossoverInflectionStrategyETHUSDC)
-    # strategy_manager.add_strategy(sma)
-    strategy_manager.add_strategy(smaETHUSDC_10_20)
-    strategy_manager.add_strategy(smaETHUSDC_10_30)
-    # strategy_manager.add_strategy(smaXPUSDC)
-
-    plotter = RealTimePlotWithCandlestick(ticker_name=selected_symbol, max_minutes=60, max_ticks=300, update_interval_ms=100,
-                           is_simulation=False)
-
->>>>>>> a047d938
 
     account.add_margin_ratio_listener(plotter.add_margin_ratio)
     account.add_margin_ratio_listener(risk_manager.on_margin_ratio_update)
