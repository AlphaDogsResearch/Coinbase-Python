--- conflicted
+++ resolved
@@ -141,12 +141,9 @@
     account = components["account"]
     account.add_wallet_balance_listener(sharpe_calculator.init_capital)
     # Forward wallet balance updates into RiskManager (updates AUM internally)
-<<<<<<< HEAD
-    account.add_wallet_balance_listener(risk_manager.on_wallet_balance_update)
-    logging.info("Attaching balance listener")
-=======
+
     # account.add_wallet_balance_listener(risk_manager.on_wallet_balance_update)
->>>>>>> a4426915
+
 
     position_manager.add_maint_margin_listener(account.on_maint_margin_update)
     position_manager.add_unrealized_pnl_listener(account.on_unrealised_pnl_update)
