import datetime
from abc import abstractmethod, ABC
from enum import Enum
from typing import Callable, Optional

from common.interface_book import OrderBook
from engine.market_data.candle import MidPriceCandle, CandleAggregator
from engine.strategies.strategy_action import StrategyAction
from engine.strategies.strategy_order_mode import StrategyOrderMode


class Strategy(ABC):
<<<<<<< HEAD
    def __init__(
        self,
        symbol: str,
        trade_unit: float,
        strategy_actions: StrategyAction,
        candle_aggregator: Optional[CandleAggregator] = None,
    ):
=======
    def __init__(self, symbol: str, strategy_actions: StrategyAction,
                 strategy_order_mode: StrategyOrderMode,
                 candle_aggregator: Optional[CandleAggregator] = None):
>>>>>>> a047d938
        self.signal = 0  # -1 = sell, 0 = hold, 1 = buy
        self.name = ""
        """
        trade unit is different from qty as min qty can change by price
<<<<<<< HEAD
        e.g.  ETHUSDT min qty is 0.006 whereas XRPUSDT min qty is 0.001 due to min notional differences so we standardise by using trade unit
        """
        self.trade_unit = trade_unit
=======
        e.g.  ETHUSDC min qty is 0.006 whereas XRPUSDC min qty is 0.001 due to min notional differences so we standardise by using trade unit
        '''
        self.strategy_order_mode = strategy_order_mode
>>>>>>> a047d938
        self.strategy_actions = strategy_actions


        self.symbol = symbol
        self.candle_aggregator = candle_aggregator
        if candle_aggregator is None:
            self.strategy_market_data_type = StrategyMarketDataType.TICK
        else:
            self.strategy_market_data_type = StrategyMarketDataType.CANDLE

    @abstractmethod
    def on_candle_created(self, candle: MidPriceCandle):
        raise NotImplementedError("Must implement on_candle_created() in subclass")

    @abstractmethod
<<<<<<< HEAD
    def add_signal_listener(
        self, callback: Callable[[str, int, float, str, float, StrategyAction], None]
    ):
=======
    def add_signal_listener(self, callback: Callable[[str, int, float, str, StrategyAction,StrategyOrderMode], None]):
>>>>>>> a047d938
        raise NotImplementedError("Must implement add_signal_listener() in subclass")

    @abstractmethod
    def add_plot_signal_listener(self, callback: Callable[[datetime.datetime, int, float], None]):
        raise NotImplementedError("Must implement _notify_signal_generated() in subclass")

    @abstractmethod
    def on_update(self, order_book: OrderBook):
        raise NotImplementedError("Must implement on_update() in subclass")

    def start(self):
        pass

    def stop(self):
        pass


class StrategyMarketDataType(Enum):
    TICK = "TICK"
    CANDLE = "CANDLE"<|MERGE_RESOLUTION|>--- conflicted
+++ resolved
@@ -10,32 +10,18 @@
 
 
 class Strategy(ABC):
-<<<<<<< HEAD
-    def __init__(
-        self,
-        symbol: str,
-        trade_unit: float,
-        strategy_actions: StrategyAction,
-        candle_aggregator: Optional[CandleAggregator] = None,
-    ):
-=======
     def __init__(self, symbol: str, strategy_actions: StrategyAction,
                  strategy_order_mode: StrategyOrderMode,
                  candle_aggregator: Optional[CandleAggregator] = None):
->>>>>>> a047d938
+
         self.signal = 0  # -1 = sell, 0 = hold, 1 = buy
         self.name = ""
-        """
+        '''
         trade unit is different from qty as min qty can change by price
-<<<<<<< HEAD
-        e.g.  ETHUSDT min qty is 0.006 whereas XRPUSDT min qty is 0.001 due to min notional differences so we standardise by using trade unit
-        """
-        self.trade_unit = trade_unit
-=======
         e.g.  ETHUSDC min qty is 0.006 whereas XRPUSDC min qty is 0.001 due to min notional differences so we standardise by using trade unit
         '''
         self.strategy_order_mode = strategy_order_mode
->>>>>>> a047d938
+
         self.strategy_actions = strategy_actions
 
 
@@ -51,13 +37,8 @@
         raise NotImplementedError("Must implement on_candle_created() in subclass")
 
     @abstractmethod
-<<<<<<< HEAD
-    def add_signal_listener(
-        self, callback: Callable[[str, int, float, str, float, StrategyAction], None]
-    ):
-=======
+
     def add_signal_listener(self, callback: Callable[[str, int, float, str, StrategyAction,StrategyOrderMode], None]):
->>>>>>> a047d938
         raise NotImplementedError("Must implement add_signal_listener() in subclass")
 
     @abstractmethod
